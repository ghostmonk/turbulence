:root {
  --color-brand-primary: #2563eb;
  --color-brand-primary-hover: #1d4ed8;
  --color-brand-secondary: #06b6d4;
  
  --color-surface-primary: #ffffff;
  --color-surface-secondary: #f9fafb;
  --color-surface-tertiary: #f3f4f6;
  --color-surface-inverse: #111827;
  
  --color-text-primary: #111827;
  --color-text-secondary: #6b7280;
  --color-text-tertiary: #9ca3af;
  --color-text-inverse: #ffffff;
  --color-text-brand: #2563eb;
  --color-text-link: #2563eb;
  --color-text-link-hover: #1d4ed8;
  
  --color-border-primary: #e5e7eb;
  --color-border-secondary: #d1d5db;
  --color-border-focus: #4f46e5;
  
  --color-status-success: #10b981;
  --color-status-warning: #f59e0b;
  --color-status-error: #ef4444;
  --color-status-info: #3b82f6;
  
  --color-shadow-light: rgba(0, 0, 0, 0.1);
  --color-shadow-medium: rgba(0, 0, 0, 0.15);
  --color-shadow-dark: rgba(0, 0, 0, 0.25);

  --font-family-sans: 'Poppins', -apple-system, BlinkMacSystemFont, 'Segoe UI', Roboto, sans-serif;
  --font-family-serif: 'Roboto Slab', Georgia, serif;
  --font-family-mono: 'SF Mono', Monaco, 'Cascadia Code', 'Roboto Mono', Consolas, monospace;
  
  --font-size-xs: clamp(0.75rem, 0.7rem + 0.2vw, 0.8rem);
  --font-size-sm: clamp(0.875rem, 0.8rem + 0.3vw, 0.95rem);
  --font-size-base: clamp(1rem, 0.9rem + 0.4vw, 1.125rem);
  --font-size-lg: clamp(1.125rem, 1rem + 0.5vw, 1.25rem);
  --font-size-xl: clamp(1.25rem, 1.1rem + 0.6vw, 1.5rem);
  --font-size-2xl: clamp(1.5rem, 1.3rem + 0.8vw, 2rem);
  --font-size-3xl: clamp(1.875rem, 1.6rem + 1.2vw, 2.5rem);
  --font-size-4xl: clamp(2.25rem, 1.9rem + 1.5vw, 3rem);
  
  --font-weight-light: 300;
  --font-weight-normal: 400;
  --font-weight-medium: 500;
  --font-weight-semibold: 600;
  --font-weight-bold: 700;
  
  --line-height-tight: 1.25;
  --line-height-normal: 1.5;
  --line-height-relaxed: 1.75;

  --space-xs: 0.25rem;
  --space-sm: 0.5rem;
  --space-md: 0.75rem;
  --space-lg: 1rem;
  --space-xl: 1.5rem;
  --space-2xl: 2rem;
  --space-3xl: 3rem;
  --space-4xl: 4rem;
  --space-5xl: 6rem;

  --radius-sm: 0.125rem;
  --radius-md: 0.25rem;
  --radius-lg: 0.5rem;
  --radius-xl: 0.75rem;
  --radius-2xl: 1rem;
  --radius-full: 9999px;

  --transition-fast: 150ms ease;
  --transition-normal: 300ms ease;
  --transition-slow: 500ms ease;
  --transition-colors: color 150ms ease, background-color 150ms ease, border-color 150ms ease;
}

.dark {
  --color-surface-primary: #0f172a;
  --color-surface-secondary: #1e293b;
  --color-surface-tertiary: #334155;
  --color-surface-inverse: #f8fafc;
  
  --color-text-primary: #f8fafc;
  --color-text-secondary: #cbd5e1;
  --color-text-tertiary: #94a3b8;
  --color-text-inverse: #0f172a;
  --color-text-brand: #3b82f6;
  --color-text-link: #3b82f6;
  --color-text-link-hover: #60a5fa;
  
  --color-border-primary: #334155;
  --color-border-secondary: #475569;
  --color-border-focus: #3b82f6;
  
  --color-shadow-light: rgba(0, 0, 0, 0.3);
  --color-shadow-medium: rgba(0, 0, 0, 0.4);
  --color-shadow-dark: rgba(0, 0, 0, 0.6);
}

@tailwind base;
@tailwind components;
@tailwind utilities;

html {
  height: 100%;
  scroll-behavior: smooth;
}

body {
  height: 100%;
  margin: 0;
  padding: 0;
  font-family: var(--font-family-sans);
  font-size: var(--font-size-base);
  line-height: var(--line-height-normal);
  background-color: var(--color-surface-primary);
  color: var(--color-text-primary);
  transition: var(--transition-colors);
  -webkit-font-smoothing: antialiased;
  -moz-osx-font-smoothing: grayscale;
}

* {
  font-family: inherit;
}

h1, h2, h3, h4, h5, h6, .font-serif {
  font-family: var(--font-family-serif) !important;
}

p, div, span, a, button, input, textarea, .font-sans {
  font-family: var(--font-family-sans) !important;
}

h1, h2, h3, h4, h5, h6 {
  font-weight: var(--font-weight-bold);
  line-height: var(--line-height-tight);
  color: var(--color-text-primary);
  margin-top: var(--space-xl);
  margin-bottom: var(--space-md);
}

h1 {
  font-size: var(--font-size-3xl);
}

h2 {
  font-size: var(--font-size-2xl);
}

h3 {
  font-size: var(--font-size-xl);
}

h4 {
  font-size: var(--font-size-lg);
}

h5 {
  font-size: var(--font-size-base);
}

h6 {
  font-size: var(--font-size-sm);
}

.page-title {
  font-size: var(--font-size-3xl);
  font-weight: var(--font-weight-bold);
  line-height: var(--line-height-tight);
  margin: 0;
  text-align: center;
  margin-bottom: var(--space-3xl);
  padding-top: var(--space-2xl);
}

.section-title {
  font-size: var(--font-size-xl);
  font-weight: var(--font-weight-bold);
  line-height: var(--line-height-tight);
  margin: 0;
  margin-bottom: var(--space-lg);
}

.loading-title {
  font-size: var(--font-size-xl);
  font-weight: var(--font-weight-semibold);
  color: var(--color-text-secondary);
}

.container {
  max-width: 75rem;
  margin: 0 auto;
  padding: 0 var(--space-lg);
}

.card {
  background-color: var(--color-surface-secondary);
  color: var(--color-text-primary);
  border: 1px solid var(--color-border-primary);
  border-radius: var(--radius-lg);
  padding: var(--space-xl);
  margin-bottom: var(--space-xl);
  box-shadow: 0 1px 3px var(--color-shadow-light);
  transition: var(--transition-colors), box-shadow var(--transition-normal);
}

.card:hover {
  box-shadow: 0 4px 12px var(--color-shadow-medium);
}

.card--draft {
  background-color: rgb(254 252 232);
  border-color: rgb(254 240 138);
}

.dark .card--draft {
  background-color: rgb(120 113 108 / 0.2);
  border-color: rgb(133 77 14);
}

.btn {
  display: inline-flex;
  align-items: center;
  justify-content: center;
  gap: var(--space-sm);
  padding: var(--space-sm) var(--space-lg);
  font-size: var(--font-size-sm);
  font-weight: var(--font-weight-medium);
  border-radius: var(--radius-md);
  border: 1px solid transparent;
  cursor: pointer;
  transition: var(--transition-colors);
  text-decoration: none;
  white-space: nowrap;
}

.btn:focus-visible {
  outline: 2px solid var(--color-border-focus);
  outline-offset: 2px;
}

.btn:disabled {
  opacity: 0.5;
  cursor: not-allowed;
}

.btn--primary,
button.btn--primary {
  background-color: var(--color-brand-primary);
  color: #ffffff !important;
}

.btn--primary:hover:not(:disabled),
button.btn--primary:hover:not(:disabled) {
  background-color: var(--color-brand-primary-hover);
  color: #ffffff !important;
}

.btn--secondary {
  background-color: var(--color-surface-tertiary);
  color: var(--color-text-primary);
  border-color: var(--color-border-primary);
}

.btn--secondary:hover:not(:disabled) {
  background-color: var(--color-surface-inverse);
  color: var(--color-text-inverse) !important;
}

.btn--danger {
  background-color: var(--color-status-error);
  color: var(--color-text-inverse) !important;
}

.btn--danger:hover:not(:disabled) {
  background-color: #dc2626;
  color: var(--color-text-inverse) !important;
}

.btn--sm {
  padding: var(--space-xs) var(--space-md);
  font-size: var(--font-size-xs);
}

.btn--lg {
  padding: var(--space-md) var(--space-xl);
  font-size: var(--font-size-lg);
}

.badge {
  display: inline-flex;
  align-items: center;
  padding: var(--space-xs) var(--space-md);
  font-size: var(--font-size-xs);
  font-weight: var(--font-weight-medium);
  border-radius: var(--radius-full);
  white-space: nowrap;
}

.badge--draft {
  background-color: rgb(254 240 138);
  color: rgb(146 64 14);
}

.dark .badge--draft {
  background-color: rgb(133 77 14);
  color: rgb(254 240 138);
}

.nav {
  position: sticky;
  top: 0;
  z-index: 40;
  background-color: var(--color-surface-secondary);
  color: var(--color-text-primary);
  padding: var(--space-lg);
  box-shadow: 0 1px 3px var(--color-shadow-light);
  transition: var(--transition-colors);
}

.nav__container {
  display: flex;
  justify-content: space-between;
  align-items: center;
  max-width: 75rem;
  margin: 0 auto;
}

.nav__links {
  display: flex;
  gap: var(--space-lg);
  align-items: center;
}

.nav__link {
  color: var(--color-text-primary);
  text-decoration: none;
  transition: var(--transition-colors);
}

.nav__link:hover {
  color: var(--color-text-link);
}

.nav__mobile-toggle {
  display: none;
  background: none;
  border: none;
  color: var(--color-text-primary);
  cursor: pointer;
  padding: var(--space-sm);
}

.nav__mobile-menu {
  margin-top: var(--space-md);
  padding-top: var(--space-md);
  border-top: 1px solid var(--color-border-primary);
}

.nav__mobile-links {
  display: flex;
  flex-direction: column;
  gap: var(--space-md);
  padding: 0 var(--space-sm);
}

.nav__mobile-link {
  color: var(--color-text-primary);
  text-decoration: none;
  padding: var(--space-sm) 0;
  transition: var(--transition-colors);
}

.nav__mobile-link:hover {
  color: var(--color-text-link);
}

.grid {
  display: grid !important;
  gap: var(--space-xl);
}

.grid--responsive {
  grid-template-columns: repeat(auto-fit, minmax(300px, 1fr));
}

.grid--3-cols {
  grid-template-columns: repeat(3, 1fr);
}

.grid--1-col {
  grid-template-columns: 1fr;
}

.story-header {
  position: relative;
  margin-bottom: var(--space-2xl);
}

.story-header__meta {
  display: flex;
  align-items: center;
  gap: var(--space-md);
  font-size: var(--font-size-sm);
  color: var(--color-text-secondary);
  margin-bottom: var(--space-lg);
}

.story-header__actions {
  position: absolute;
  top: 0;
  right: 0;
  display: flex;
  gap: var(--space-sm);
}

.story-title {
  font-size: var(--font-size-2xl);
  font-weight: var(--font-weight-bold);
  line-height: var(--line-height-tight);
  margin: 0;
  color: var(--color-text-primary);
}

.story-title--link {
  color: var(--color-text-link);
  text-decoration: none;
  transition: var(--transition-colors);
}

.story-title--link:hover {
  color: var(--color-text-link-hover);
}

.story-title--draft {
  color: var(--color-text-primary);
}

.story-content {
  font-family: var(--font-family-sans);
  color: var(--color-text-primary);
  line-height: var(--line-height-relaxed);
}

.story-excerpt {
  margin-top: var(--space-lg);
  font-size: var(--font-size-sm);
  font-weight: var(--font-weight-medium);
  color: var(--color-text-link);
}

.story-excerpt:hover {
  color: var(--color-text-link-hover);
}

.error-state {
  padding: var(--space-lg);
  background-color: rgb(254 242 242);
  border: 1px solid rgb(254 202 202);
  border-radius: var(--radius-md);
}

.dark .error-state {
  background-color: rgb(127 29 29 / 0.2);
  border-color: rgb(153 27 27);
}

.error-state__title {
  color: rgb(153 27 27);
  font-weight: var(--font-weight-semibold);
  margin-bottom: var(--space-sm);
}

.dark .error-state__title {
  color: rgb(248 113 113);
}

.error-state__message {
  color: rgb(220 38 38);
  margin-bottom: var(--space-lg);
}

.dark .error-state__message {
  color: rgb(252 165 165);
}

.empty-state {
  text-align: center;
  padding: var(--space-4xl) var(--space-lg);
}

.empty-state__title {
  font-size: var(--font-size-2xl);
  font-weight: var(--font-weight-semibold);
  color: var(--color-text-secondary);
  margin-bottom: var(--space-lg);
}

@media (max-width: 1024px) {
  .grid--3-cols {
    grid-template-columns: repeat(2, 1fr);
  }
  
  .story-header__actions {
    position: static;
    margin-top: var(--space-md);
  }
  
  .story-title {
    padding-right: 0;
  }
}

@media (max-width: 768px) {
  .nav__links {
    display: none;
  }
  
  .nav__mobile-toggle {
    display: block;
  }
  
  .grid--3-cols,
  .grid--responsive {
    grid-template-columns: 1fr;
  }
  
  .container {
    padding: 0 var(--space-md);
  }
}

.sr-only {
  position: absolute;
  width: 1px;
  height: 1px;
  padding: 0;
  margin: -1px;
  overflow: hidden;
  clip: rect(0, 0, 0, 0);
  white-space: nowrap;
  border: 0;
}

.transition-colors {
  transition: var(--transition-colors) !important;
}

.dark body, 
html.dark {
  background-color: var(--color-surface-primary);
}

.prose {
  max-width: 65ch;
  color: var(--color-text-primary);
}

.prose h1, .prose h2, .prose h3, .prose h4, .prose h5, .prose h6 {
  color: var(--color-text-primary);
}

.prose a {
  color: var(--color-text-link);
}

.prose a:hover {
  color: var(--color-text-link-hover);
}

.prose strong {
  color: var(--color-text-primary);
  font-weight: var(--font-weight-semibold);
}

.prose blockquote {
  color: var(--color-text-secondary);
  border-left-color: var(--color-border-primary);
}

.prose code {
  color: var(--color-text-primary);
  background-color: var(--color-surface-tertiary);
}

.prose pre {
  background-color: var(--color-surface-tertiary);
  border: 1px solid var(--color-border-primary);
}

.prose hr {
  border-color: var(--color-border-primary);
}

<<<<<<< HEAD
=======
.prose img {
  border-radius: var(--radius-lg);
  border: 1px solid var(--color-border-primary);
  box-shadow: 0 2px 8px var(--color-shadow-light);
  max-width: 100%;
  height: auto;
  margin: var(--space-lg) 0;
}

/* Card prose variant - full width for card content */
>>>>>>> 113cfbd1
.prose--card {
  max-width: none;
  width: 100%;
  color: var(--color-text-primary);
}

.prose--card h1, .prose--card h2, .prose--card h3, .prose--card h4, .prose--card h5, .prose--card h6 {
  color: var(--color-text-primary);
}

.prose--card a {
  color: var(--color-text-link);
}

.prose--card a:hover {
  color: var(--color-text-link-hover);
}

.prose--card strong {
  color: var(--color-text-primary);
  font-weight: var(--font-weight-semibold);
}

.prose--card blockquote {
  color: var(--color-text-secondary);
  border-left-color: var(--color-border-primary);
}

.prose--card code {
  color: var(--color-text-primary);
  background-color: var(--color-surface-tertiary);
}

.prose--card pre {
  background-color: var(--color-surface-tertiary);
  border: 1px solid var(--color-border-primary);
}

.prose--card hr {
  border-color: var(--color-border-primary);
}

<<<<<<< HEAD
=======
.prose--card img {
  border-radius: var(--radius-lg);
  border: 1px solid var(--color-border-primary);
  box-shadow: 0 2px 8px var(--color-shadow-light);
  max-width: 100%;
  height: auto;
  margin: var(--space-lg) 0;
  /* Support for aspect-ratio to prevent layout shift */
  display: block;
  /* Transition for smooth loading */
  transition: background 0.3s ease;
}

.prose--card img[style*="aspect-ratio"] {
  width: 100%;
  /* When aspect-ratio is set, the height will be calculated automatically */
  height: auto;
}

/* Remove shimmer when image is loaded */
.prose--card img[data-loaded="true"] {
  background: transparent;
  animation: none;
}

/* Subtle shimmer animation */
@keyframes imageShimmer {
  0% {
    background-position: -200% 0;
  }
  100% {
    background-position: 200% 0;
  }
}

/* Default light mode shimmer */
.prose--card img:not([data-loaded="true"]) {
  background: linear-gradient(90deg, #e5e7eb 25%, #d1d5db 50%, #e5e7eb 75%);
  background-size: 200% 100%;
  animation: imageShimmer 1.5s ease-in-out infinite;
}

/* Explicit light mode when theme toggle is used */
html:not(.dark) .prose--card img:not([data-loaded="true"]) {
  background: linear-gradient(90deg, #e5e7eb 25%, #d1d5db 50%, #e5e7eb 75%);
  background-size: 200% 100%;
}

/* Dark mode shimmer - system preference (only when no manual theme set) */
@media (prefers-color-scheme: dark) {
  html:not([data-theme]) .prose--card img:not([data-loaded="true"]) {
    background: linear-gradient(90deg, #374151 25%, #4b5563 50%, #374151 75%);
    background-size: 200% 100%;
  }
}

/* Dark mode shimmer - manual theme toggle (highest specificity) */
.dark .prose--card img:not([data-loaded="true"]) {
  background: linear-gradient(90deg, #374151 25%, #4b5563 50%, #374151 75%);
  background-size: 200% 100%;
}

/* Legacy wrapper class for gradual migration */
.legacy-styles {
  /* This class can be used to wrap legacy components that need the old styles */
  /* while we gradually migrate them to the new system */
}

/* Story Progress Bar */
>>>>>>> 113cfbd1
.story-progress-bar {
  position: absolute;
  bottom: 0;
  left: 0;
  right: 0;
  height: 4px;
  background-color: transparent;
}

.story-progress-bar__container {
  width: 100%;
  height: 100%;
  background-color: var(--color-border-primary);
  opacity: 0.5;
}

.story-progress-bar__fill {
  height: 100%;
  background: var(--color-brand-primary);
  transition: width 0.2s ease-out;
  opacity: 1;
  box-shadow: 0 0 4px rgba(37, 99, 235, 0.3);
}

.story-progress-bar__info {
  display: none;
}

@media (prefers-color-scheme: dark) {
  .story-progress-bar__container {
    background-color: var(--color-border-primary);
    opacity: 0.4;
  }
  
  .story-progress-bar__fill {
    background: var(--color-brand-primary);
    opacity: 1;
    box-shadow: 0 0 4px rgba(59, 130, 246, 0.4);
  }
}<|MERGE_RESOLUTION|>--- conflicted
+++ resolved
@@ -594,8 +594,6 @@
   border-color: var(--color-border-primary);
 }
 
-<<<<<<< HEAD
-=======
 .prose img {
   border-radius: var(--radius-lg);
   border: 1px solid var(--color-border-primary);
@@ -606,7 +604,6 @@
 }
 
 /* Card prose variant - full width for card content */
->>>>>>> 113cfbd1
 .prose--card {
   max-width: none;
   width: 100%;
@@ -649,8 +646,6 @@
   border-color: var(--color-border-primary);
 }
 
-<<<<<<< HEAD
-=======
 .prose--card img {
   border-radius: var(--radius-lg);
   border: 1px solid var(--color-border-primary);
@@ -720,7 +715,6 @@
 }
 
 /* Story Progress Bar */
->>>>>>> 113cfbd1
 .story-progress-bar {
   position: absolute;
   bottom: 0;
